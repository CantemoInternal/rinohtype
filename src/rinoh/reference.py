--- conflicted
+++ resolved
@@ -217,11 +217,6 @@
             document.set_reference(target_id, 'number', formatted_label)
 
     def before_placing(self, container):
-<<<<<<< HEAD
-        note = container.document.elements[self.target_id(container.document)]
-        if not container._footnote_space.add_footnote(note):
-            raise ContainerOverflow
-=======
         target_id = self.target_id(container.document)
         try:
             note = container.document.elements[target_id]
@@ -229,11 +224,8 @@
             self.warn("Failed to find reference {}".format(target_id))
             return
 
-        try:
-            container._footnote_space.add_footnote(note)
-        except ReflowRequired:
-            pass
->>>>>>> 8af41653
+        if not container._footnote_space.add_footnote(note):
+            raise ContainerOverflow
         super().before_placing(container)
 
 
